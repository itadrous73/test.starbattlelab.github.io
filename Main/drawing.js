--- conflicted
+++ resolved
@@ -1,682 +1,678 @@
-/**
- **********************************************************************************
- *
- * Star Battle Puzzle - Drawing and Rendering
- *
- * @author Isaiah Tadrous
-<<<<<<< HEAD
- * @version 2.0.0
-=======
- * @version 1.3.4
->>>>>>> d4009bc0
- *
- * -------------------------------------------------------------------------------
- *
- * Description:
- * This file manages all visual rendering for the Star Battle puzzle application.
- * Its responsibilities include dynamically creating and styling the main puzzle
- * grid, drawing region borders, and placing player marks (stars, dots, X's).
- * It also handles all canvas-based overlays, such as free-form drawing, custom
- * region borders, and displaying the puzzle solution. A key feature is the
- * real-time error highlighting, which visually flags violations of the Star
- * Battle rules.
- *
- **********************************************************************************
- */
-
-// --- RENDERING & DRAWING FUNCTIONS ---
-
-/**
- * Converts an HSL color value to RGB.
- * @param {number} h - Hue.
- * @param {number} s - Saturation.
- * @param {number} l - Lightness.
- * @returns {Array<number>} - The RGB representation [r, g, b].
- */
-function hslToRgb(h, s, l) {
-    s /= 100;
-    l /= 100;
-    let c = (1 - Math.abs(2 * l - 1)) * s,
-        x = c * (1 - Math.abs((h / 60) % 2 - 1)),
-        m = l - c / 2,
-        r = 0,
-        g = 0,
-        b = 0;
-    if (0 <= h && h < 60) {
-        r = c;
-        g = x;
-        b = 0;
-    } else if (60 <= h && h < 120) {
-        r = x;
-        g = c;
-        b = 0;
-    } else if (120 <= h && h < 180) {
-        r = 0;
-        g = c;
-        b = x;
-    } else if (180 <= h && h < 240) {
-        r = 0;
-        g = x;
-        b = c;
-    } else if (240 <= h && h < 300) {
-        r = x;
-        g = 0;
-        b = c;
-    } else if (300 <= h && h < 360) {
-        r = c;
-        g = 0;
-        b = x;
-    }
-    r = Math.round((r + m) * 255);
-    g = Math.round((g + m) * 255);
-    b = Math.round((b + m) * 255);
-    return [r, g, b];
-}
-
-/**
- * Converts an RGB color value to the LAB color space.
- * @param {number} r - Red value.
- * @param {number} g - Green value.
- * @param {number} b - Blue value.
- * @returns {Array<number>} - The LAB representation [l, a, b].
- */
-function rgbToLab(r, g, b) {
-    r /= 255;
-    g /= 255;
-    b /= 255;
-    r = (r > 0.04045) ? Math.pow((r + 0.055) / 1.055, 2.4) : r / 12.92;
-    g = (g > 0.04045) ? Math.pow((g + 0.055) / 1.055, 2.4) : g / 12.92;
-    b = (b > 0.04045) ? Math.pow((b + 0.055) / 1.055, 2.4) : b / 12.92;
-    let x = (r * 0.4124 + g * 0.3576 + b * 0.1805) / 0.95047;
-    let y = (r * 0.2126 + g * 0.7152 + b * 0.0722) / 1.00000;
-    let z = (r * 0.0193 + g * 0.1192 + b * 0.9505) / 1.08883;
-    x = (x > 0.008856) ? Math.pow(x, 1 / 3) : (7.787 * x) + 16 / 116;
-    y = (y > 0.008856) ? Math.pow(y, 1 / 3) : (7.787 * y) + 16 / 116;
-    z = (z > 0.008856) ? Math.pow(z, 1 / 3) : (7.787 * z) + 16 / 116;
-    return [(116 * y) - 16, 500 * (x - y), 200 * (y - z)];
-}
-
-/**
- * Calculates the perceptual difference between two LAB colors using the Delta E formula.
- * @param {Array<number>} labA - The first LAB color [l, a, b].
- * @param {Array<number>} labB - The second LAB color [l, a, b].
- * @returns {number} - The calculated color difference.
- */
-function deltaE(labA, labB) {
-    let deltaL = labA[0] - labB[0];
-    let deltaA = labA[1] - labB[1];
-    let deltaB = labA[2] - labB[2];
-    let c1 = Math.sqrt(labA[1] * labA[1] + labA[2] * labA[2]);
-    let c2 = Math.sqrt(labB[1] * labB[1] + labB[2] * labB[2]);
-    let deltaC = c1 - c2;
-    let deltaH = deltaA * deltaA + deltaB * deltaB - deltaC * deltaC;
-    deltaH = deltaH < 0 ? 0 : Math.sqrt(deltaH);
-    return Math.sqrt(Math.pow(deltaL, 2) + Math.pow(deltaC, 2) + Math.pow(deltaH, 2));
-}
-/**
- * Analyzes the grid to assign distinct colors to adjacent regions and stores them in state.
- * This function should be called once when a new puzzle is loaded.
- * @returns {void}
- */
-function assignAndStoreRegionColors() {
-    if (!state.gridDim || !state.regionGrid) return;
-
-    // 1. Find all unique regions and their neighbors.
-    const regions = {};
-    for (let r = 0; r < state.gridDim; r++) {
-        for (let c = 0; c < state.gridDim; c++) {
-            const id = state.regionGrid[r][c];
-            if (!regions[id]) {
-                regions[id] = {
-                    id: id,
-                    neighbors: new Set()
-                };
-            }
-
-            // Check right neighbor
-            if (c < state.gridDim - 1 && state.regionGrid[r][c + 1] !== id) {
-                const neighborId = state.regionGrid[r][c + 1];
-                regions[id].neighbors.add(neighborId);
-                if (!regions[neighborId]) { // Ensure neighbor is initialized
-                    regions[neighborId] = {
-                        id: neighborId,
-                        neighbors: new Set()
-                    };
-                }
-                regions[neighborId].neighbors.add(id);
-            }
-
-            // Check bottom neighbor
-            if (r < state.gridDim - 1 && state.regionGrid[r + 1][c] !== id) {
-                const neighborId = state.regionGrid[r + 1][c];
-                regions[id].neighbors.add(neighborId);
-                if (!regions[neighborId]) { // Ensure neighbor is initialized
-                    regions[neighborId] = {
-                        id: neighborId,
-                        neighbors: new Set()
-                    };
-                }
-                regions[neighborId].neighbors.add(id);
-            }
-        }
-    }
-    const regionIds = Object.keys(regions).map(Number);
-
-    // 2. Generate a color palette based on the number of unique regions.
-    // The initial palette, now more diverse and designed for a larger number of regions if needed.
-    const initialColorPalette = Array.from({
-        length: Math.max(regionIds.length * 2, 25)
-    }, (_, i) => { // Ensure enough colors
-        const hue = (i * 67) % 360;
-        const isSaturated = i % 2 === 1;
-        const s = isSaturated ? 65 : 100;
-        const l = isSaturated ? 77 : 90;
-        return {
-            h: hue,
-            s: s,
-            l: l
-        };
-    });
-
-    // A more robust set of fallback colors.
-    const fallbackColors = [{
-            h: 0.0,
-            s: 100,
-            l: 90
-        }, {
-            h: 67.0,
-            s: 65,
-            l: 77
-        }, {
-            h: 134.0,
-            s: 100,
-            l: 90
-        },
-        {
-            h: 201.0,
-            s: 65,
-            l: 77
-        }, {
-            h: 268.0,
-            s: 100,
-            l: 90
-        }, {
-            h: 335.0,
-            s: 65,
-            l: 77
-        },
-        {
-            h: 42.0,
-            s: 100,
-            l: 90
-        }, {
-            h: 109.0,
-            s: 65,
-            l: 77
-        }, {
-            h: 176.0,
-            s: 100,
-            l: 90
-        },
-        {
-            h: 275.0,
-            s: 73,
-            l: 78
-        }, {
-            h: 243.0,
-            s: 65,
-            l: 77
-        }, {
-            h: 275.0,
-            s: 30,
-            l: 60
-        },
-        {
-            h: 190.0,
-            s: 100,
-            l: 50
-        }, {
-            h: 195.0,
-            s: 100,
-            l: 76
-        }, {
-            h: 0.0,
-            s: 9,
-            l: 60
-        },
-        {
-            h: 137.5,
-            s: 43,
-            l: 77
-        }, {
-            h: 176.0,
-            s: 32,
-            l: 50
-        }, {
-            h: 190.0,
-            s: 80,
-            l: 32
-        },
-        {
-            h: 0.0,
-            s: 10,
-            l: 50
-        }, {
-            h: 52.5,
-            s: 27,
-            l: 50
-        }, {
-            h: 52.5,
-            s: 77,
-            l: 50
-        }
-    ];
-
-    // 3. Assign colors to regions using the smart placement logic.
-    const regionColorMap = {};
-    const assignedColors = {}; // Stores LAB values for quick lookup
-    const availablePalette = [...initialColorPalette]; // Use a mutable copy of the palette
-
-    for (const regionId of regionIds) {
-        let placed = false;
-        // Start with a high threshold and decrease it until a color can be placed.
-        for (let threshold = 35; threshold >= 0 && !placed; threshold -= 3) {
-
-            // Fallback if primary palette doesn't yield a valid color or threshold is very low
-            if (!placed && threshold < 20) { // Only try fallback colors at low thresholds
-                let assignedFallback = false;
-                for (const fbColor of fallbackColors) { // Iterate through fallback colors
-                    let isValidFallback = true;
-                    const labFb = rgbToLab(...hslToRgb(fbColor.h, fbColor.s, fbColor.l));
-                    const neighbors = regions[regionId].neighbors;
-
-                    for (const neighborId of neighbors) {
-                        if (assignedColors[neighborId]) {
-                            if (deltaE(labFb, assignedColors[neighborId]) < threshold) {
-                                isValidFallback = false;
-                                break;
-                            }
-                        }
-                    }
-
-                    if (isValidFallback) {
-                        regionColorMap[regionId] = fbColor;
-                        assignedColors[regionId] = labFb;
-                        placed = true;
-                        assignedFallback = true;
-                        break;
-                    }
-                }
-
-                if (!assignedFallback) {
-                    // If no fallback color works even with low threshold, use the hardcoded gray
-                    regionColorMap[regionId] = {
-                        h: 100,
-                        s: 0,
-                        l: 70
-                    };
-                    assignedColors[regionId] = rgbToLab(117, 117, 117);
-                    placed = true;
-                }
-            }
-
-            // Primary attempt: Use colors from the main palette
-            for (let i = 0; i < availablePalette.length; i++) {
-                const candidateColor = availablePalette[i];
-                let isValid = true;
-
-                const neighbors = regions[regionId].neighbors;
-                for (const neighborId of neighbors) {
-                    if (assignedColors[neighborId]) {
-                        const lab1 = rgbToLab(...hslToRgb(candidateColor.h, candidateColor.s, candidateColor.l));
-                        const lab2 = assignedColors[neighborId];
-                        if (deltaE(lab1, lab2) < threshold) {
-                            isValid = false;
-                            break;
-                        }
-                    }
-                }
-
-                if (isValid) {
-                    regionColorMap[regionId] = candidateColor;
-                    assignedColors[regionId] = rgbToLab(...hslToRgb(candidateColor.h, candidateColor.s, candidateColor.l));
-                    availablePalette.splice(i, 1); // Remove color from palette to ensure uniqueness among direct neighbors
-                    placed = true;
-                    break;
-                }
-            }
-        }
-    }
-
-    // 4. Store the final map in the global state.
-    state.regionColorMap = regionColorMap;
-}
-/**
- * Renders the main puzzle grid based on the current `state.regionGrid` and `state.gridDim`.
- * This function creates the cell elements, applies region coloring (or black/white mode),
- * draws region borders, and updates the marks (stars/X's) within each cell.
- * It also triggers canvas resizing and overlay redraws.
- * @returns {void}
- */
-function renderGrid() {
-    gridContainer.innerHTML = ''; // Clear existing grid cells.
-    if (!state.gridDim || !state.regionGrid || state.regionGrid.length === 0) return;
-
-    // Pre-calculate the color assignments for the regions.
-    assignAndStoreRegionColors();
-    // --------------------
-
-    // Toggle a CSS class to switch between colored and black & white mode for regions.
-    gridContainer.classList.toggle('bw-mode', state.isBwMode);
-    // Set up CSS Grid properties dynamically based on grid dimensions.
-    gridContainer.style.gridTemplateColumns = `repeat(${state.gridDim}, 1fr)`;
-    gridContainer.style.gridTemplateRows = `repeat(${state.gridDim}, 1fr)`;
-    gridContainer.style.setProperty('--grid-dim', state.gridDim);
-
-    // Iterate through each cell in the grid to create and style its corresponding DOM element.
-    for (let r = 0; r < state.gridDim; r++) {
-        for (let c = 0; c < state.gridDim; c++) {
-            const cell = document.createElement('div');
-            cell.classList.add('grid-cell');
-            cell.dataset.r = r; // Store row index as a data attribute.
-            cell.dataset.c = c; // Store column index as a data attribute.
-
-            // Apply background color based on region ID if not in black & white mode.
-            if (!state.isBwMode) {
-                const regionId = state.regionGrid[r][c];
-                if (state.regionColorMap && state.regionColorMap[regionId]) {
-                    const color = state.regionColorMap[regionId];
-                    cell.style.backgroundColor = `hsl(${color.h}, ${color.s}%, ${color.l}%)`;
-                }
-                // ----------------
-
-            }
-
-            // Add CSS classes for region borders based on adjacent cell region IDs.
-            if (c > 0 && state.regionGrid[r][c - 1] !== state.regionGrid[r][c]) cell.classList.add('region-border-l');
-            if (c < state.gridDim - 1 && state.regionGrid[r][c + 1] !== state.regionGrid[r][c]) cell.classList.add('region-border-r');
-            if (r > 0 && state.regionGrid[r - 1][c] !== state.regionGrid[r][c]) cell.classList.add('region-border-t');
-            if (r < state.gridDim - 1 && state.regionGrid[r + 1][c] !== state.regionGrid[r][c]) cell.classList.add('region-border-b');
-
-            // Update the visual mark (star, X, or dot) inside the cell.
-            updateCellMark(cell, state.playerGrid[r][c]);
-            gridContainer.appendChild(cell);
-        }
-    }
-    resizeCanvas(); // Adjust canvas dimensions to match the grid.
-    redrawAllOverlays(); // Redraw all canvas overlays (drawings, borders, solution).
-}
-
-/**
- * Updates the visual mark (star, 'X', or dot) displayed within a specific grid cell's DOM element.
- * @param {HTMLElement} cellElement - The DOM element representing the grid cell.
- * @param {number} markState - The numerical state of the mark (0: empty, 1: star, 2: X/dot).
- * @returns {void}
- */
-function updateCellMark(cellElement, markState) {
-    if (!cellElement) return; // Exit if the cell element is not provided.
-    switch (markState) {
-        case 1: // State 1: Star
-            cellElement.innerHTML = STAR_SVG; // Insert SVG for a star.
-            break;
-        case 2: // State 2: X or Dot (based on user preference)
-            cellElement.innerHTML = state.markIsX ? X_SVG : DOT_SVG; // Insert SVG for X or dot.
-            break;
-        default: // State 0: Empty
-            cellElement.innerHTML = ''; // Clear the cell's content.
-            break;
-    }
-}
-
-/**
- * Iterates through the entire `playerGrid` and updates the visual marks for all cells.
- * This is typically called after an action that changes multiple cell marks or when the mark type (X/dot) is toggled.
- * @returns {void}
- */
-function renderAllMarks() {
-    for (let r = 0; r < state.gridDim; r++) {
-        for (let c = 0; c < state.gridDim; c++) {
-            const cell = gridContainer.querySelector(`[data-r='${r}'][data-c='${c}']`);
-            updateCellMark(cell, state.playerGrid[r][c]);
-        }
-    }
-}
-
-/**
- * Updates the UI to highlight cells that violate Star Battle rules.
- * It checks for:
- * 1. Adjacent stars.
- * 2. More than `starsPerRegion` stars in any row.
- * 3. More than `starsPerRegion` stars in any column.
- * 4. More than `starsPerRegion` stars in any region.
- * Invalid stars are given an 'error-star' CSS class for visual feedback, which is cleared first.
- * This function is skipped if `state.highlightErrors` is false.
- * @returns {void}
- */
-function updateErrorHighlightingUI() {
-    // A set to store the string coordinates 'r,c' of stars that are invalid.
-    const invalidStarCoords = new Set();
-
-    // First, clear all existing error highlights from every cell to ensure a clean slate for the current check.
-    for (let r = 0; r < state.gridDim; r++) {
-        for (let c = 0; c < state.gridDim; c++) {
-            const cell = gridContainer.querySelector(`[data-r='${r}'][data-c='${c}']`);
-            if (cell) cell.classList.remove('error-star');
-        }
-    }
-
-    // If the error highlighting setting is turned off or grid is not initialized, exit early after clearing.
-    if (!state.highlightErrors || state.gridDim === 0) {
-        return;
-    }
-
-    // Initialize data structures to count stars for rule checking.
-    const stars = []; // Stores {r, c} for all stars.
-    const rowCounts = Array(state.gridDim).fill(0); // Counts stars per row.
-    const colCounts = Array(state.gridDim).fill(0); // Counts stars per column.
-    const regionStars = {}; // Stores { regionId: [{r, c}, ...] } for stars within each region.
-
-    // Populate the counting structures by iterating through the player grid.
-    for (let r = 0; r < state.gridDim; r++) {
-        for (let c = 0; c < state.gridDim; c++) {
-            if (state.playerGrid[r][c] === 1) { // If a star is found.
-                const starPos = { r, c };
-                stars.push(starPos);
-                rowCounts[r]++;
-                colCounts[c]++;
-                const regionId = state.regionGrid[r][c];
-                if (!regionStars[regionId]) regionStars[regionId] = [];
-                regionStars[regionId].push(starPos);
-            }
-        }
-    }
-
-    // RULE 1: Check for adjacent stars.
-    // Iterate through each star and check its 8 surrounding cells.
-    stars.forEach(star => {
-        for (let dr = -1; dr <= 1; dr++) {
-            for (let dc = -1; dc <= 1; dc++) {
-                if (dr === 0 && dc === 0) continue; // Skip the star itself.
-                const nr = star.r + dr; // Neighbor row.
-                const nc = star.c + dc; // Neighbor column.
-                // If a neighboring cell is within bounds and also contains a star, mark the current star as invalid.
-                if (nr >= 0 && nr < state.gridDim && nc >= 0 && nc < state.gridDim && state.playerGrid[nr][nc] === 1) {
-                    invalidStarCoords.add(`${star.r},${star.c}`);
-                }
-            }
-        }
-    });
-
-    // RULE 2: Check for too many stars in a row.
-    for (let r = 0; r < state.gridDim; r++) {
-        if (rowCounts[r] > state.starsPerRegion) {
-            // If a row exceeds the star limit, mark all stars in that row as invalid.
-            stars.forEach(star => {
-                if (star.r === r) invalidStarCoords.add(`${star.r},${star.c}`);
-            });
-        }
-    }
-
-    // RULE 3: Check for too many stars in a column.
-    for (let c = 0; c < state.gridDim; c++) {
-        if (colCounts[c] > state.starsPerRegion) {
-            // If a column exceeds the star limit, mark all stars in that column as invalid.
-            stars.forEach(star => {
-                if (star.c === c) invalidStarCoords.add(`${star.r},${star.c}`);
-            });
-        }
-    }
-
-    // RULE 4: Check for too many stars in a region.
-    for (const regionId in regionStars) {
-        if (regionStars[regionId].length > state.starsPerRegion) {
-            // If a region exceeds the star limit, mark all stars in that region as invalid.
-            regionStars[regionId].forEach(star => {
-                invalidStarCoords.add(`${star.r},${star.c}`);
-            });
-        }
-    }
-
-    // Finally, apply the 'error-star' CSS class to all cells containing invalid stars for visual highlighting.
-    invalidStarCoords.forEach(coord => {
-        const [r, c] = coord.split(',');
-        const cellElement = gridContainer.querySelector(`[data-r='${r}'][data-c='${c}']`);
-        if (cellElement) {
-            cellElement.classList.add('error-star');
-        }
-    });
-}
-
-
-/**
- * Resizes the drawing and buffer canvases to match the current dimensions of the grid container.
- * This ensures that drawings and overlays scale correctly with the grid.
- * It also copies the current drawing from the main canvas to the buffer canvas to preserve it during resize,
- * and then triggers a full redraw of all overlays.
- * @returns {void}
- */
-function resizeCanvas() {
-    const rect = gridContainer.getBoundingClientRect();
-
-    if (state.bufferCtx) {
-        const tempCanvas = document.createElement('canvas');
-        tempCanvas.width = drawCanvas.width;
-        tempCanvas.height = drawCanvas.height;
-        const tempCtx = tempCanvas.getContext('2d');
-        tempCtx.drawImage(state.bufferCanvas, 0, 0);
-
-        drawCanvas.width = rect.width;
-        drawCanvas.height = rect.height;
-        state.bufferCanvas.width = rect.width;
-        state.bufferCanvas.height = rect.height;
-        state.bufferCtx = state.bufferCanvas.getContext('2d');
-        
-        // Add this line
-        state.bufferCtx.imageSmoothingEnabled = false;
-
-        if (tempCanvas.width > 0 && tempCanvas.height > 0) {
-            state.bufferCtx.drawImage(tempCanvas, 0, 0, rect.width, rect.height);
-        }
-    } else {
-        // Fallback for initial load
-        drawCanvas.width = rect.width;
-        drawCanvas.height = rect.height;
-        state.bufferCanvas.width = rect.width;
-        state.bufferCanvas.height = rect.height;
-        state.bufferCtx = state.bufferCanvas.getContext('2d');
-    }
-
-    redrawAllOverlays();
-}
-
-/**
- * Draws the puzzle solution as semi-transparent, glowing yellow circles on the `drawCtx` (main canvas).
- * This overlay is displayed only when `state.isViewingSolution` is true.
- * @returns {void}
- */
-function drawSolutionOverlay() {
-    if (!state.solution) return; // Do not draw if no solution is available.
-
-    // Calculate cell dimensions based on canvas size and grid dimensions.
-    const cellWidth = drawCanvas.width / state.gridDim;
-    const cellHeight = drawCanvas.height / state.gridDim;
-
-    drawCtx.fillStyle = 'rgba(252, 211, 77, 0.7)'; // Set fill color to semi-transparent amber.
-    drawCtx.shadowColor = 'white'; // Set shadow color for a glowing effect.
-    drawCtx.shadowBlur = 15; // Set shadow blur radius.
-
-    // Iterate through the solution grid and draw a circle for each star.
-    for (let r = 0; r < state.gridDim; r++) {
-        for (let c = 0; c < state.gridDim; c++) {
-            if (state.solution[r][c] === 1) { // If the solution indicates a star at this cell.
-                const x = c * cellWidth + cellWidth / 2; // Calculate center X coordinate.
-                const y = r * cellHeight + cellHeight / 2; // Calculate center Y coordinate.
-                const radius = cellWidth / 4; // Set circle radius relative to cell size.
-
-                drawCtx.beginPath(); // Start a new path.
-                drawCtx.arc(x, y, radius, 0, 2 * Math.PI); // Draw a full circle.
-                drawCtx.fill(); // Fill the circle.
-            }
-        }
-    }
-    drawCtx.shadowBlur = 0; // Reset shadow blur to prevent affecting subsequent drawings.
-}
-
-/**
- * Clears the main drawing canvas and then redraws all active overlays in the correct order:
- * 1. The buffered drawing content (from `state.bufferCanvas`).
- * 2. Custom user-drawn borders.
- * 3. The solution overlay if `state.isViewingSolution` is true.
- * @returns {void}
- */
-function redrawAllOverlays() {
-    drawCtx.clearRect(0, 0, drawCanvas.width, drawCanvas.height); // Clear the entire main drawing canvas.
-
-    drawCustomBorders(); // Draw any custom borders defined by the user.
-    
-    // Draw the content from the off-screen buffer canvas onto the main canvas.
-    if (state.bufferCtx) {
-        drawCtx.drawImage(state.bufferCanvas, 0, 0);
-    }
-
-    // If the user is currently viewing the solution, draw the solution overlay.
-    if (state.isViewingSolution) {
-        drawSolutionOverlay();
-    }
-}
-
-/**
- * Draws all custom user-defined borders and the currently drawn border path onto the main drawing canvas.
- * Borders are rendered as thick lines along the edges of the specified cells.
- * @returns {void}
- */
-function drawCustomBorders() {
-    if (!state.gridDim || state.gridDim === 0) return; // Exit if grid dimensions are not set.
-
-    // Calculate cell dimensions for drawing.
-    const cellWidth = drawCanvas.width / state.gridDim;
-    const cellHeight = drawCanvas.height / state.gridDim;
-    const thickness = 8; // Define the thickness of the borders.
-
-    // Combine existing custom borders with the border currently being drawn (if any).
-    const allBorders = [...state.customBorders];
-    if (state.currentBorderPath.size > 0) {
-        allBorders.push({ path: state.currentBorderPath, color: state.currentColor });
-    }
-
-    // Iterate through each border set and draw its segments.
-    allBorders.forEach(border => {
-        drawCtx.fillStyle = border.color; // Set the fill color for the current border.
-        border.path.forEach(cellPos => {
-            const [r, c] = cellPos.split(',').map(Number); // Parse row and column from the cell position string.
-            const x = c * cellWidth; // Calculate top-left X coordinate of the cell.
-            const y = r * cellHeight; // Calculate top-left Y coordinate of the cell.
-
-            // Draw border segments around the cell if an adjacent cell is not part of the same border path.
-            if (!border.path.has(`${r - 1},${c}`)) drawCtx.fillRect(x, y, cellWidth, thickness); // Top border.
-            if (!border.path.has(`${r + 1},${c}`)) drawCtx.fillRect(x, y + cellHeight - thickness, cellWidth, thickness); // Bottom border.
-            if (!border.path.has(`${r},${c - 1}`)) drawCtx.fillRect(x, y, thickness, cellHeight); // Left border.
-            if (!border.path.has(`${r},${c + 1}`)) drawCtx.fillRect(x + cellWidth - thickness, y, thickness, cellHeight); // Right border.
-        });
-    });
-}
+/**
+ **********************************************************************************
+ *
+ * Star Battle Puzzle - Drawing and Rendering
+ *
+ * @author Isaiah Tadrous
+ * @version 2.0.0
+ *
+ * -------------------------------------------------------------------------------
+ *
+ * Description:
+ * This file manages all visual rendering for the Star Battle puzzle application.
+ * Its responsibilities include dynamically creating and styling the main puzzle
+ * grid, drawing region borders, and placing player marks (stars, dots, X's).
+ * It also handles all canvas-based overlays, such as free-form drawing, custom
+ * region borders, and displaying the puzzle solution. A key feature is the
+ * real-time error highlighting, which visually flags violations of the Star
+ * Battle rules.
+ *
+ **********************************************************************************
+ */
+
+// --- RENDERING & DRAWING FUNCTIONS ---
+
+/**
+ * Converts an HSL color value to RGB.
+ * @param {number} h - Hue.
+ * @param {number} s - Saturation.
+ * @param {number} l - Lightness.
+ * @returns {Array<number>} - The RGB representation [r, g, b].
+ */
+function hslToRgb(h, s, l) {
+    s /= 100;
+    l /= 100;
+    let c = (1 - Math.abs(2 * l - 1)) * s,
+        x = c * (1 - Math.abs((h / 60) % 2 - 1)),
+        m = l - c / 2,
+        r = 0,
+        g = 0,
+        b = 0;
+    if (0 <= h && h < 60) {
+        r = c;
+        g = x;
+        b = 0;
+    } else if (60 <= h && h < 120) {
+        r = x;
+        g = c;
+        b = 0;
+    } else if (120 <= h && h < 180) {
+        r = 0;
+        g = c;
+        b = x;
+    } else if (180 <= h && h < 240) {
+        r = 0;
+        g = x;
+        b = c;
+    } else if (240 <= h && h < 300) {
+        r = x;
+        g = 0;
+        b = c;
+    } else if (300 <= h && h < 360) {
+        r = c;
+        g = 0;
+        b = x;
+    }
+    r = Math.round((r + m) * 255);
+    g = Math.round((g + m) * 255);
+    b = Math.round((b + m) * 255);
+    return [r, g, b];
+}
+
+/**
+ * Converts an RGB color value to the LAB color space.
+ * @param {number} r - Red value.
+ * @param {number} g - Green value.
+ * @param {number} b - Blue value.
+ * @returns {Array<number>} - The LAB representation [l, a, b].
+ */
+function rgbToLab(r, g, b) {
+    r /= 255;
+    g /= 255;
+    b /= 255;
+    r = (r > 0.04045) ? Math.pow((r + 0.055) / 1.055, 2.4) : r / 12.92;
+    g = (g > 0.04045) ? Math.pow((g + 0.055) / 1.055, 2.4) : g / 12.92;
+    b = (b > 0.04045) ? Math.pow((b + 0.055) / 1.055, 2.4) : b / 12.92;
+    let x = (r * 0.4124 + g * 0.3576 + b * 0.1805) / 0.95047;
+    let y = (r * 0.2126 + g * 0.7152 + b * 0.0722) / 1.00000;
+    let z = (r * 0.0193 + g * 0.1192 + b * 0.9505) / 1.08883;
+    x = (x > 0.008856) ? Math.pow(x, 1 / 3) : (7.787 * x) + 16 / 116;
+    y = (y > 0.008856) ? Math.pow(y, 1 / 3) : (7.787 * y) + 16 / 116;
+    z = (z > 0.008856) ? Math.pow(z, 1 / 3) : (7.787 * z) + 16 / 116;
+    return [(116 * y) - 16, 500 * (x - y), 200 * (y - z)];
+}
+
+/**
+ * Calculates the perceptual difference between two LAB colors using the Delta E formula.
+ * @param {Array<number>} labA - The first LAB color [l, a, b].
+ * @param {Array<number>} labB - The second LAB color [l, a, b].
+ * @returns {number} - The calculated color difference.
+ */
+function deltaE(labA, labB) {
+    let deltaL = labA[0] - labB[0];
+    let deltaA = labA[1] - labB[1];
+    let deltaB = labA[2] - labB[2];
+    let c1 = Math.sqrt(labA[1] * labA[1] + labA[2] * labA[2]);
+    let c2 = Math.sqrt(labB[1] * labB[1] + labB[2] * labB[2]);
+    let deltaC = c1 - c2;
+    let deltaH = deltaA * deltaA + deltaB * deltaB - deltaC * deltaC;
+    deltaH = deltaH < 0 ? 0 : Math.sqrt(deltaH);
+    return Math.sqrt(Math.pow(deltaL, 2) + Math.pow(deltaC, 2) + Math.pow(deltaH, 2));
+}
+/**
+ * Analyzes the grid to assign distinct colors to adjacent regions and stores them in state.
+ * This function should be called once when a new puzzle is loaded.
+ * @returns {void}
+ */
+function assignAndStoreRegionColors() {
+    if (!state.gridDim || !state.regionGrid) return;
+
+    // 1. Find all unique regions and their neighbors.
+    const regions = {};
+    for (let r = 0; r < state.gridDim; r++) {
+        for (let c = 0; c < state.gridDim; c++) {
+            const id = state.regionGrid[r][c];
+            if (!regions[id]) {
+                regions[id] = {
+                    id: id,
+                    neighbors: new Set()
+                };
+            }
+
+            // Check right neighbor
+            if (c < state.gridDim - 1 && state.regionGrid[r][c + 1] !== id) {
+                const neighborId = state.regionGrid[r][c + 1];
+                regions[id].neighbors.add(neighborId);
+                if (!regions[neighborId]) { // Ensure neighbor is initialized
+                    regions[neighborId] = {
+                        id: neighborId,
+                        neighbors: new Set()
+                    };
+                }
+                regions[neighborId].neighbors.add(id);
+            }
+
+            // Check bottom neighbor
+            if (r < state.gridDim - 1 && state.regionGrid[r + 1][c] !== id) {
+                const neighborId = state.regionGrid[r + 1][c];
+                regions[id].neighbors.add(neighborId);
+                if (!regions[neighborId]) { // Ensure neighbor is initialized
+                    regions[neighborId] = {
+                        id: neighborId,
+                        neighbors: new Set()
+                    };
+                }
+                regions[neighborId].neighbors.add(id);
+            }
+        }
+    }
+    const regionIds = Object.keys(regions).map(Number);
+
+    // 2. Generate a color palette based on the number of unique regions.
+    // The initial palette, now more diverse and designed for a larger number of regions if needed.
+    const initialColorPalette = Array.from({
+        length: Math.max(regionIds.length * 2, 25)
+    }, (_, i) => { // Ensure enough colors
+        const hue = (i * 67) % 360;
+        const isSaturated = i % 2 === 1;
+        const s = isSaturated ? 65 : 100;
+        const l = isSaturated ? 77 : 90;
+        return {
+            h: hue,
+            s: s,
+            l: l
+        };
+    });
+
+    // A more robust set of fallback colors.
+    const fallbackColors = [{
+            h: 0.0,
+            s: 100,
+            l: 90
+        }, {
+            h: 67.0,
+            s: 65,
+            l: 77
+        }, {
+            h: 134.0,
+            s: 100,
+            l: 90
+        },
+        {
+            h: 201.0,
+            s: 65,
+            l: 77
+        }, {
+            h: 268.0,
+            s: 100,
+            l: 90
+        }, {
+            h: 335.0,
+            s: 65,
+            l: 77
+        },
+        {
+            h: 42.0,
+            s: 100,
+            l: 90
+        }, {
+            h: 109.0,
+            s: 65,
+            l: 77
+        }, {
+            h: 176.0,
+            s: 100,
+            l: 90
+        },
+        {
+            h: 275.0,
+            s: 73,
+            l: 78
+        }, {
+            h: 243.0,
+            s: 65,
+            l: 77
+        }, {
+            h: 275.0,
+            s: 30,
+            l: 60
+        },
+        {
+            h: 190.0,
+            s: 100,
+            l: 50
+        }, {
+            h: 195.0,
+            s: 100,
+            l: 76
+        }, {
+            h: 0.0,
+            s: 9,
+            l: 60
+        },
+        {
+            h: 137.5,
+            s: 43,
+            l: 77
+        }, {
+            h: 176.0,
+            s: 32,
+            l: 50
+        }, {
+            h: 190.0,
+            s: 80,
+            l: 32
+        },
+        {
+            h: 0.0,
+            s: 10,
+            l: 50
+        }, {
+            h: 52.5,
+            s: 27,
+            l: 50
+        }, {
+            h: 52.5,
+            s: 77,
+            l: 50
+        }
+    ];
+
+    // 3. Assign colors to regions using the smart placement logic.
+    const regionColorMap = {};
+    const assignedColors = {}; // Stores LAB values for quick lookup
+    const availablePalette = [...initialColorPalette]; // Use a mutable copy of the palette
+
+    for (const regionId of regionIds) {
+        let placed = false;
+        // Start with a high threshold and decrease it until a color can be placed.
+        for (let threshold = 35; threshold >= 0 && !placed; threshold -= 3) {
+
+            // Fallback if primary palette doesn't yield a valid color or threshold is very low
+            if (!placed && threshold < 20) { // Only try fallback colors at low thresholds
+                let assignedFallback = false;
+                for (const fbColor of fallbackColors) { // Iterate through fallback colors
+                    let isValidFallback = true;
+                    const labFb = rgbToLab(...hslToRgb(fbColor.h, fbColor.s, fbColor.l));
+                    const neighbors = regions[regionId].neighbors;
+
+                    for (const neighborId of neighbors) {
+                        if (assignedColors[neighborId]) {
+                            if (deltaE(labFb, assignedColors[neighborId]) < threshold) {
+                                isValidFallback = false;
+                                break;
+                            }
+                        }
+                    }
+
+                    if (isValidFallback) {
+                        regionColorMap[regionId] = fbColor;
+                        assignedColors[regionId] = labFb;
+                        placed = true;
+                        assignedFallback = true;
+                        break;
+                    }
+                }
+
+                if (!assignedFallback) {
+                    // If no fallback color works even with low threshold, use the hardcoded gray
+                    regionColorMap[regionId] = {
+                        h: 100,
+                        s: 0,
+                        l: 70
+                    };
+                    assignedColors[regionId] = rgbToLab(117, 117, 117);
+                    placed = true;
+                }
+            }
+
+            // Primary attempt: Use colors from the main palette
+            for (let i = 0; i < availablePalette.length; i++) {
+                const candidateColor = availablePalette[i];
+                let isValid = true;
+
+                const neighbors = regions[regionId].neighbors;
+                for (const neighborId of neighbors) {
+                    if (assignedColors[neighborId]) {
+                        const lab1 = rgbToLab(...hslToRgb(candidateColor.h, candidateColor.s, candidateColor.l));
+                        const lab2 = assignedColors[neighborId];
+                        if (deltaE(lab1, lab2) < threshold) {
+                            isValid = false;
+                            break;
+                        }
+                    }
+                }
+
+                if (isValid) {
+                    regionColorMap[regionId] = candidateColor;
+                    assignedColors[regionId] = rgbToLab(...hslToRgb(candidateColor.h, candidateColor.s, candidateColor.l));
+                    availablePalette.splice(i, 1); // Remove color from palette to ensure uniqueness among direct neighbors
+                    placed = true;
+                    break;
+                }
+            }
+        }
+    }
+
+    // 4. Store the final map in the global state.
+    state.regionColorMap = regionColorMap;
+}
+/**
+ * Renders the main puzzle grid based on the current `state.regionGrid` and `state.gridDim`.
+ * This function creates the cell elements, applies region coloring (or black/white mode),
+ * draws region borders, and updates the marks (stars/X's) within each cell.
+ * It also triggers canvas resizing and overlay redraws.
+ * @returns {void}
+ */
+function renderGrid() {
+    gridContainer.innerHTML = ''; // Clear existing grid cells.
+    if (!state.gridDim || !state.regionGrid || state.regionGrid.length === 0) return;
+
+    // Pre-calculate the color assignments for the regions.
+    assignAndStoreRegionColors();
+    // --------------------
+
+    // Toggle a CSS class to switch between colored and black & white mode for regions.
+    gridContainer.classList.toggle('bw-mode', state.isBwMode);
+    // Set up CSS Grid properties dynamically based on grid dimensions.
+    gridContainer.style.gridTemplateColumns = `repeat(${state.gridDim}, 1fr)`;
+    gridContainer.style.gridTemplateRows = `repeat(${state.gridDim}, 1fr)`;
+    gridContainer.style.setProperty('--grid-dim', state.gridDim);
+
+    // Iterate through each cell in the grid to create and style its corresponding DOM element.
+    for (let r = 0; r < state.gridDim; r++) {
+        for (let c = 0; c < state.gridDim; c++) {
+            const cell = document.createElement('div');
+            cell.classList.add('grid-cell');
+            cell.dataset.r = r; // Store row index as a data attribute.
+            cell.dataset.c = c; // Store column index as a data attribute.
+
+            // Apply background color based on region ID if not in black & white mode.
+            if (!state.isBwMode) {
+                const regionId = state.regionGrid[r][c];
+                if (state.regionColorMap && state.regionColorMap[regionId]) {
+                    const color = state.regionColorMap[regionId];
+                    cell.style.backgroundColor = `hsl(${color.h}, ${color.s}%, ${color.l}%)`;
+                }
+                // ----------------
+
+            }
+
+            // Add CSS classes for region borders based on adjacent cell region IDs.
+            if (c > 0 && state.regionGrid[r][c - 1] !== state.regionGrid[r][c]) cell.classList.add('region-border-l');
+            if (c < state.gridDim - 1 && state.regionGrid[r][c + 1] !== state.regionGrid[r][c]) cell.classList.add('region-border-r');
+            if (r > 0 && state.regionGrid[r - 1][c] !== state.regionGrid[r][c]) cell.classList.add('region-border-t');
+            if (r < state.gridDim - 1 && state.regionGrid[r + 1][c] !== state.regionGrid[r][c]) cell.classList.add('region-border-b');
+
+            // Update the visual mark (star, X, or dot) inside the cell.
+            updateCellMark(cell, state.playerGrid[r][c]);
+            gridContainer.appendChild(cell);
+        }
+    }
+    resizeCanvas(); // Adjust canvas dimensions to match the grid.
+    redrawAllOverlays(); // Redraw all canvas overlays (drawings, borders, solution).
+}
+
+/**
+ * Updates the visual mark (star, 'X', or dot) displayed within a specific grid cell's DOM element.
+ * @param {HTMLElement} cellElement - The DOM element representing the grid cell.
+ * @param {number} markState - The numerical state of the mark (0: empty, 1: star, 2: X/dot).
+ * @returns {void}
+ */
+function updateCellMark(cellElement, markState) {
+    if (!cellElement) return; // Exit if the cell element is not provided.
+    switch (markState) {
+        case 1: // State 1: Star
+            cellElement.innerHTML = STAR_SVG; // Insert SVG for a star.
+            break;
+        case 2: // State 2: X or Dot (based on user preference)
+            cellElement.innerHTML = state.markIsX ? X_SVG : DOT_SVG; // Insert SVG for X or dot.
+            break;
+        default: // State 0: Empty
+            cellElement.innerHTML = ''; // Clear the cell's content.
+            break;
+    }
+}
+
+/**
+ * Iterates through the entire `playerGrid` and updates the visual marks for all cells.
+ * This is typically called after an action that changes multiple cell marks or when the mark type (X/dot) is toggled.
+ * @returns {void}
+ */
+function renderAllMarks() {
+    for (let r = 0; r < state.gridDim; r++) {
+        for (let c = 0; c < state.gridDim; c++) {
+            const cell = gridContainer.querySelector(`[data-r='${r}'][data-c='${c}']`);
+            updateCellMark(cell, state.playerGrid[r][c]);
+        }
+    }
+}
+
+/**
+ * Updates the UI to highlight cells that violate Star Battle rules.
+ * It checks for:
+ * 1. Adjacent stars.
+ * 2. More than `starsPerRegion` stars in any row.
+ * 3. More than `starsPerRegion` stars in any column.
+ * 4. More than `starsPerRegion` stars in any region.
+ * Invalid stars are given an 'error-star' CSS class for visual feedback, which is cleared first.
+ * This function is skipped if `state.highlightErrors` is false.
+ * @returns {void}
+ */
+function updateErrorHighlightingUI() {
+    // A set to store the string coordinates 'r,c' of stars that are invalid.
+    const invalidStarCoords = new Set();
+
+    // First, clear all existing error highlights from every cell to ensure a clean slate for the current check.
+    for (let r = 0; r < state.gridDim; r++) {
+        for (let c = 0; c < state.gridDim; c++) {
+            const cell = gridContainer.querySelector(`[data-r='${r}'][data-c='${c}']`);
+            if (cell) cell.classList.remove('error-star');
+        }
+    }
+
+    // If the error highlighting setting is turned off or grid is not initialized, exit early after clearing.
+    if (!state.highlightErrors || state.gridDim === 0) {
+        return;
+    }
+
+    // Initialize data structures to count stars for rule checking.
+    const stars = []; // Stores {r, c} for all stars.
+    const rowCounts = Array(state.gridDim).fill(0); // Counts stars per row.
+    const colCounts = Array(state.gridDim).fill(0); // Counts stars per column.
+    const regionStars = {}; // Stores { regionId: [{r, c}, ...] } for stars within each region.
+
+    // Populate the counting structures by iterating through the player grid.
+    for (let r = 0; r < state.gridDim; r++) {
+        for (let c = 0; c < state.gridDim; c++) {
+            if (state.playerGrid[r][c] === 1) { // If a star is found.
+                const starPos = { r, c };
+                stars.push(starPos);
+                rowCounts[r]++;
+                colCounts[c]++;
+                const regionId = state.regionGrid[r][c];
+                if (!regionStars[regionId]) regionStars[regionId] = [];
+                regionStars[regionId].push(starPos);
+            }
+        }
+    }
+
+    // RULE 1: Check for adjacent stars.
+    // Iterate through each star and check its 8 surrounding cells.
+    stars.forEach(star => {
+        for (let dr = -1; dr <= 1; dr++) {
+            for (let dc = -1; dc <= 1; dc++) {
+                if (dr === 0 && dc === 0) continue; // Skip the star itself.
+                const nr = star.r + dr; // Neighbor row.
+                const nc = star.c + dc; // Neighbor column.
+                // If a neighboring cell is within bounds and also contains a star, mark the current star as invalid.
+                if (nr >= 0 && nr < state.gridDim && nc >= 0 && nc < state.gridDim && state.playerGrid[nr][nc] === 1) {
+                    invalidStarCoords.add(`${star.r},${star.c}`);
+                }
+            }
+        }
+    });
+
+    // RULE 2: Check for too many stars in a row.
+    for (let r = 0; r < state.gridDim; r++) {
+        if (rowCounts[r] > state.starsPerRegion) {
+            // If a row exceeds the star limit, mark all stars in that row as invalid.
+            stars.forEach(star => {
+                if (star.r === r) invalidStarCoords.add(`${star.r},${star.c}`);
+            });
+        }
+    }
+
+    // RULE 3: Check for too many stars in a column.
+    for (let c = 0; c < state.gridDim; c++) {
+        if (colCounts[c] > state.starsPerRegion) {
+            // If a column exceeds the star limit, mark all stars in that column as invalid.
+            stars.forEach(star => {
+                if (star.c === c) invalidStarCoords.add(`${star.r},${star.c}`);
+            });
+        }
+    }
+
+    // RULE 4: Check for too many stars in a region.
+    for (const regionId in regionStars) {
+        if (regionStars[regionId].length > state.starsPerRegion) {
+            // If a region exceeds the star limit, mark all stars in that region as invalid.
+            regionStars[regionId].forEach(star => {
+                invalidStarCoords.add(`${star.r},${star.c}`);
+            });
+        }
+    }
+
+    // Finally, apply the 'error-star' CSS class to all cells containing invalid stars for visual highlighting.
+    invalidStarCoords.forEach(coord => {
+        const [r, c] = coord.split(',');
+        const cellElement = gridContainer.querySelector(`[data-r='${r}'][data-c='${c}']`);
+        if (cellElement) {
+            cellElement.classList.add('error-star');
+        }
+    });
+}
+
+
+/**
+ * Resizes the drawing and buffer canvases to match the current dimensions of the grid container.
+ * This ensures that drawings and overlays scale correctly with the grid.
+ * It also copies the current drawing from the main canvas to the buffer canvas to preserve it during resize,
+ * and then triggers a full redraw of all overlays.
+ * @returns {void}
+ */
+function resizeCanvas() {
+    const rect = gridContainer.getBoundingClientRect();
+
+    if (state.bufferCtx) {
+        const tempCanvas = document.createElement('canvas');
+        tempCanvas.width = drawCanvas.width;
+        tempCanvas.height = drawCanvas.height;
+        const tempCtx = tempCanvas.getContext('2d');
+        tempCtx.drawImage(state.bufferCanvas, 0, 0);
+
+        drawCanvas.width = rect.width;
+        drawCanvas.height = rect.height;
+        state.bufferCanvas.width = rect.width;
+        state.bufferCanvas.height = rect.height;
+        state.bufferCtx = state.bufferCanvas.getContext('2d');
+        
+        // Add this line
+        state.bufferCtx.imageSmoothingEnabled = false;
+
+        if (tempCanvas.width > 0 && tempCanvas.height > 0) {
+            state.bufferCtx.drawImage(tempCanvas, 0, 0, rect.width, rect.height);
+        }
+    } else {
+        // Fallback for initial load
+        drawCanvas.width = rect.width;
+        drawCanvas.height = rect.height;
+        state.bufferCanvas.width = rect.width;
+        state.bufferCanvas.height = rect.height;
+        state.bufferCtx = state.bufferCanvas.getContext('2d');
+    }
+
+    redrawAllOverlays();
+}
+
+/**
+ * Draws the puzzle solution as semi-transparent, glowing yellow circles on the `drawCtx` (main canvas).
+ * This overlay is displayed only when `state.isViewingSolution` is true.
+ * @returns {void}
+ */
+function drawSolutionOverlay() {
+    if (!state.solution) return; // Do not draw if no solution is available.
+
+    // Calculate cell dimensions based on canvas size and grid dimensions.
+    const cellWidth = drawCanvas.width / state.gridDim;
+    const cellHeight = drawCanvas.height / state.gridDim;
+
+    drawCtx.fillStyle = 'rgba(252, 211, 77, 0.7)'; // Set fill color to semi-transparent amber.
+    drawCtx.shadowColor = 'white'; // Set shadow color for a glowing effect.
+    drawCtx.shadowBlur = 15; // Set shadow blur radius.
+
+    // Iterate through the solution grid and draw a circle for each star.
+    for (let r = 0; r < state.gridDim; r++) {
+        for (let c = 0; c < state.gridDim; c++) {
+            if (state.solution[r][c] === 1) { // If the solution indicates a star at this cell.
+                const x = c * cellWidth + cellWidth / 2; // Calculate center X coordinate.
+                const y = r * cellHeight + cellHeight / 2; // Calculate center Y coordinate.
+                const radius = cellWidth / 4; // Set circle radius relative to cell size.
+
+                drawCtx.beginPath(); // Start a new path.
+                drawCtx.arc(x, y, radius, 0, 2 * Math.PI); // Draw a full circle.
+                drawCtx.fill(); // Fill the circle.
+            }
+        }
+    }
+    drawCtx.shadowBlur = 0; // Reset shadow blur to prevent affecting subsequent drawings.
+}
+
+/**
+ * Clears the main drawing canvas and then redraws all active overlays in the correct order:
+ * 1. The buffered drawing content (from `state.bufferCanvas`).
+ * 2. Custom user-drawn borders.
+ * 3. The solution overlay if `state.isViewingSolution` is true.
+ * @returns {void}
+ */
+function redrawAllOverlays() {
+    drawCtx.clearRect(0, 0, drawCanvas.width, drawCanvas.height); // Clear the entire main drawing canvas.
+
+    drawCustomBorders(); // Draw any custom borders defined by the user.
+    
+    // Draw the content from the off-screen buffer canvas onto the main canvas.
+    if (state.bufferCtx) {
+        drawCtx.drawImage(state.bufferCanvas, 0, 0);
+    }
+
+    // If the user is currently viewing the solution, draw the solution overlay.
+    if (state.isViewingSolution) {
+        drawSolutionOverlay();
+    }
+}
+
+/**
+ * Draws all custom user-defined borders and the currently drawn border path onto the main drawing canvas.
+ * Borders are rendered as thick lines along the edges of the specified cells.
+ * @returns {void}
+ */
+function drawCustomBorders() {
+    if (!state.gridDim || state.gridDim === 0) return; // Exit if grid dimensions are not set.
+
+    // Calculate cell dimensions for drawing.
+    const cellWidth = drawCanvas.width / state.gridDim;
+    const cellHeight = drawCanvas.height / state.gridDim;
+    const thickness = 8; // Define the thickness of the borders.
+
+    // Combine existing custom borders with the border currently being drawn (if any).
+    const allBorders = [...state.customBorders];
+    if (state.currentBorderPath.size > 0) {
+        allBorders.push({ path: state.currentBorderPath, color: state.currentColor });
+    }
+
+    // Iterate through each border set and draw its segments.
+    allBorders.forEach(border => {
+        drawCtx.fillStyle = border.color; // Set the fill color for the current border.
+        border.path.forEach(cellPos => {
+            const [r, c] = cellPos.split(',').map(Number); // Parse row and column from the cell position string.
+            const x = c * cellWidth; // Calculate top-left X coordinate of the cell.
+            const y = r * cellHeight; // Calculate top-left Y coordinate of the cell.
+
+            // Draw border segments around the cell if an adjacent cell is not part of the same border path.
+            if (!border.path.has(`${r - 1},${c}`)) drawCtx.fillRect(x, y, cellWidth, thickness); // Top border.
+            if (!border.path.has(`${r + 1},${c}`)) drawCtx.fillRect(x, y + cellHeight - thickness, cellWidth, thickness); // Bottom border.
+            if (!border.path.has(`${r},${c - 1}`)) drawCtx.fillRect(x, y, thickness, cellHeight); // Left border.
+            if (!border.path.has(`${r},${c + 1}`)) drawCtx.fillRect(x + cellWidth - thickness, y, thickness, cellHeight); // Right border.
+        });
+    });
+}